--- conflicted
+++ resolved
@@ -5,13 +5,9 @@
 @File    : metagpt_api.py
 @Desc    : MetaGPT LLM provider.
 """
-<<<<<<< HEAD
-from metagpt.configs.llm_config import LLMType
-=======
 from openai.types import CompletionUsage
 
-from metagpt.config import CONFIG, LLMProviderEnum
->>>>>>> 1008bbb4
+from metagpt.configs.llm_config import LLMType
 from metagpt.provider import OpenAILLM
 from metagpt.provider.llm_provider_registry import register_provider
 from metagpt.utils.exceptions import handle_exception
@@ -19,17 +15,8 @@
 
 @register_provider(LLMType.METAGPT)
 class MetaGPTLLM(OpenAILLM):
-<<<<<<< HEAD
-    pass
-=======
-    def __init__(self):
-        super().__init__()
-        self.model = CONFIG.DEPLOYMENT_NAME
-
     def _calc_usage(self, messages: list[dict], rsp: str) -> CompletionUsage:
         usage = CompletionUsage(prompt_tokens=0, completion_tokens=0, total_tokens=0)
-        if not CONFIG.calc_usage:
-            return usage
 
         # The current billing is based on usage frequency. If there is a future billing logic based on the
         # number of tokens, please refine the logic here accordingly.
@@ -38,5 +25,4 @@
 
     @handle_exception
     def _update_costs(self, usage: CompletionUsage):
-        pass
->>>>>>> 1008bbb4
+        pass