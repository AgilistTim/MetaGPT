--- conflicted
+++ resolved
@@ -8,13 +8,9 @@
 """
 import asyncio
 import time
-<<<<<<< HEAD
-from typing import NamedTuple, Dict
-
-=======
+
 from typing import NamedTuple
 import traceback
->>>>>>> 86e0e706
 import openai
 from openai.error import APIConnectionError
 from pydantic import BaseModel
