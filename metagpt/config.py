--- conflicted
+++ resolved
@@ -38,25 +38,6 @@
         super().__init__(self.message)
 
 
-<<<<<<< HEAD
-=======
-class LLMProviderEnum(Enum):
-    OPENAI = "openai"
-    ANTHROPIC = "anthropic"
-    SPARK = "spark"
-    ZHIPUAI = "zhipuai"
-    FIREWORKS = "fireworks"
-    OPEN_LLM = "open_llm"
-    GEMINI = "gemini"
-    METAGPT = "metagpt"
-    AZURE_OPENAI = "azure_openai"
-    OLLAMA = "ollama"
-
-    def __missing__(self, key):
-        return self.OPENAI
-
-
->>>>>>> 5a0b25fa
 class Config(metaclass=Singleton):
     """
     Regular usage method:
@@ -114,7 +95,7 @@
                 break
         if provider is None:
             if self.DEFAULT_PROVIDER:
-                provider = LLMProviderEnum(self.DEFAULT_PROVIDER)
+                provider = LLMType(self.DEFAULT_PROVIDER)
             else:
                 raise NotConfiguredException("You should config a LLM configuration first")
 
