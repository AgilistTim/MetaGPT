#!/usr/bin/env python
# -*- coding: utf-8 -*-
"""
@Time    : 2023/5/11 17:45
@Author  : alexanderwu
@File    : write_prd_review.py
"""

from typing import Optional

from metagpt.actions.action import Action
<<<<<<< HEAD
from metagpt.llm import LLM
from metagpt.provider.base_llm import BaseLLM
=======
>>>>>>> d0edc555


class WritePRDReview(Action):
    name: str = ""
    context: Optional[str] = None
<<<<<<< HEAD
    llm: BaseLLM = Field(default_factory=LLM)
=======

>>>>>>> d0edc555
    prd: Optional[str] = None
    desc: str = "Based on the PRD, conduct a PRD Review, providing clear and detailed feedback"
    prd_review_prompt_template: str = """
Given the following Product Requirement Document (PRD):
{prd}

As a project manager, please review it and provide your feedback and suggestions.
"""

    async def run(self, prd):
        self.prd = prd
        prompt = self.prd_review_prompt_template.format(prd=self.prd)
        review = await self._aask(prompt)
        return review<|MERGE_RESOLUTION|>--- conflicted
+++ resolved
@@ -8,22 +8,18 @@
 
 from typing import Optional
 
+from pydantic import Field
+
 from metagpt.actions.action import Action
-<<<<<<< HEAD
 from metagpt.llm import LLM
 from metagpt.provider.base_llm import BaseLLM
-=======
->>>>>>> d0edc555
 
 
 class WritePRDReview(Action):
     name: str = ""
     context: Optional[str] = None
-<<<<<<< HEAD
     llm: BaseLLM = Field(default_factory=LLM)
-=======
 
->>>>>>> d0edc555
     prd: Optional[str] = None
     desc: str = "Based on the PRD, conduct a PRD Review, providing clear and detailed feedback"
     prd_review_prompt_template: str = """
