--- conflicted
+++ resolved
@@ -41,19 +41,11 @@
 {constraint}
 
 ## action
-<<<<<<< HEAD
-Based on the 'context' content, fill in the {node_name} using the 'format example' format above."
-"""
-
-
-def dict_to_markdown(d, prefix="###", postfix="\n"):
-=======
 Follow instructions of nodes, generate output and make sure it follows the format example.
 """
 
 
 def dict_to_markdown(d, prefix="- ", kv_sep="\n", postfix="\n"):
->>>>>>> 139c7c36
     markdown_str = ""
     for key, value in d.items():
         markdown_str += f"{prefix}{key}{kv_sep}{value}{postfix}"
@@ -86,11 +78,7 @@
         key: str,
         expected_type: Type,
         instruction: str,
-<<<<<<< HEAD
-        example: str,
-=======
         example: Any,
->>>>>>> 139c7c36
         content: str = "",
         children: dict[str, "ActionNode"] = None,
     ):
@@ -236,11 +224,6 @@
         """
 
         # FIXME: json instruction会带来格式问题，如："Project name": "web_2048  # 项目名称使用下划线",
-<<<<<<< HEAD
-        self.instruction = self.compile_instruction(to="markdown", mode=mode)
-        self.example = self.compile_example(to=to, tag="CONTENT", mode=mode)
-        node_name = "nodes" if template != SIMPLE_TEMPLATE else f'"{list(self.children.keys())[0]}" node'
-=======
         # compile example暂时不支持markdown
         self.instruction = self.compile_instruction(schema="markdown", mode=mode)
         self.example = self.compile_example(schema=schema, tag=TAG, mode=mode)
@@ -248,17 +231,11 @@
         constraints = [LANGUAGE_CONSTRAINT, FORMAT_CONSTRAINT]
         constraint = "\n".join(constraints)
 
->>>>>>> 139c7c36
         prompt = template.format(
             context=context,
             example=self.example,
             instruction=self.instruction,
-<<<<<<< HEAD
-            constraint=CONSTRAINT,
-            node_name=node_name,
-=======
             constraint=constraint,
->>>>>>> 139c7c36
         )
         return prompt
 
@@ -308,16 +285,9 @@
         mapping = self.get_mapping(mode)
 
         class_name = f"{self.key}_AN"
-<<<<<<< HEAD
-        print(prompt)
-        output = await self._aask_v1(prompt, class_name, mapping, format=to)
-        self.content = output.content
-        self.instruct_content = output.instruct_content
-=======
         content, scontent = await self._aask_v1(prompt, class_name, mapping, schema=schema)
         self.content = content
         self.instruct_content = scontent
->>>>>>> 139c7c36
         return self
 
     async def fill(self, context, llm, schema="json", mode="auto", strgy="simple"):
