#!/usr/bin/env python
# -*- coding: utf-8 -*-
"""
@Time    : 2023/9/26 14:46
@Author  : zhanglei
@File    : test_moderation.py
"""

import pytest

from metagpt.config import CONFIG
from metagpt.tools.moderation import Moderation


<<<<<<< HEAD
@pytest.mark.parametrize(
    ("content",),
    [
        [
            ["I will kill you", "The weather is really nice today", "I want to hit you"],
        ]
    ],
)
def test_moderation(content):
    # Prerequisites
    assert CONFIG.OPENAI_API_KEY and CONFIG.OPENAI_API_KEY != "YOUR_API_KEY"
    assert not CONFIG.OPENAI_API_TYPE
    assert CONFIG.OPENAI_API_MODEL

    moderation = Moderation()
    results = moderation.moderation(content=content)
    assert isinstance(results, list)
    assert len(results) == len(content)

    results = moderation.moderation_with_categories(content=content)
    assert isinstance(results, list)
    assert results
    for m in results:
        assert "flagged" in m
        assert "true_categories" in m


=======
>>>>>>> e86af605
@pytest.mark.asyncio
@pytest.mark.parametrize(
    ("content",),
    [
        [
            ["I will kill you", "The weather is really nice today", "I want to hit you"],
        ]
    ],
)
async def test_amoderation(content):
    # Prerequisites
    assert CONFIG.OPENAI_API_KEY and CONFIG.OPENAI_API_KEY != "YOUR_API_KEY"
    assert not CONFIG.OPENAI_API_TYPE
    assert CONFIG.OPENAI_API_MODEL

    moderation = Moderation()
    results = await moderation.amoderation(content=content)
    assert isinstance(results, list)
    assert len(results) == len(content)

    results = await moderation.amoderation_with_categories(content=content)
    assert isinstance(results, list)
    assert results
    for m in results:
        assert "flagged" in m
        assert "true_categories" in m


if __name__ == "__main__":
    pytest.main([__file__, "-s"])<|MERGE_RESOLUTION|>--- conflicted
+++ resolved
@@ -12,36 +12,6 @@
 from metagpt.tools.moderation import Moderation
 
 
-<<<<<<< HEAD
-@pytest.mark.parametrize(
-    ("content",),
-    [
-        [
-            ["I will kill you", "The weather is really nice today", "I want to hit you"],
-        ]
-    ],
-)
-def test_moderation(content):
-    # Prerequisites
-    assert CONFIG.OPENAI_API_KEY and CONFIG.OPENAI_API_KEY != "YOUR_API_KEY"
-    assert not CONFIG.OPENAI_API_TYPE
-    assert CONFIG.OPENAI_API_MODEL
-
-    moderation = Moderation()
-    results = moderation.moderation(content=content)
-    assert isinstance(results, list)
-    assert len(results) == len(content)
-
-    results = moderation.moderation_with_categories(content=content)
-    assert isinstance(results, list)
-    assert results
-    for m in results:
-        assert "flagged" in m
-        assert "true_categories" in m
-
-
-=======
->>>>>>> e86af605
 @pytest.mark.asyncio
 @pytest.mark.parametrize(
     ("content",),
